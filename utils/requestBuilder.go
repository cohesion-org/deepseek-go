package Utils

import (
	"bytes"
	"context"
	"encoding/json"
	"fmt"
	"net/http"
)

// Builder pattern
type AuthedRequest struct {
	AuthToken string
	BaseURL   string
	path      string
	body      []byte
}

type AuthedRequestBuilder interface {
	SetBaseURL(string) *AuthedRequest
	SetPath(string) *AuthedRequest
	SetBodyFromStruct(interface{}) *AuthedRequest
	Build(context.Context) (*http.Request, error)
}

// NewRequestBuilder initializes a new RequestBuilder.
func NewRequestBuilder(authToken string) *AuthedRequest {
	return &AuthedRequest{
		AuthToken: authToken,
	}
}

// SetBaseURL sets the base URL for the request.
func (rb *AuthedRequest) SetBaseURL(BaseURL string) *AuthedRequest {
	rb.BaseURL = BaseURL
	return rb
}

// SetPath sets the path for the request.
func (rb *AuthedRequest) SetPath(path string) *AuthedRequest {
	rb.path = path
	return rb
}

// SetBodyFromStruct sets the request body from a struct, marshaling it to JSON.

// transform interface to ChatCompletionRequest
func (rb *AuthedRequest) SetBodyFromStruct(data interface{}) *AuthedRequest {
	body, err := json.Marshal(data)
	if err != nil {
		panic(fmt.Sprintf("failed to marshal body: %v", err)) // Using panic for debugging; replace in future with proper error handling.
	}
	rb.body = body
	return rb
}

// Build constructs the HTTP request [Method:Post].
func (rb *AuthedRequest) Build(ctx context.Context) (*http.Request, error) {
	if rb.BaseURL == "" || rb.path == "" {
		return nil, fmt.Errorf("BaseURL or path not set")
	}

	url := fmt.Sprintf("%s%s", rb.BaseURL, rb.path)
	req, err := http.NewRequestWithContext(ctx, http.MethodPost, url, bytes.NewReader(rb.body))
	if err != nil {
		return nil, fmt.Errorf("error creating request: %w", err)
	}
	req.Header.Set("Authorization", "Bearer "+rb.AuthToken)
	req.Header.Set("Content-Type", "application/json")
	return req, nil
}

// Build constructs the HTTP request [Method:Post].
func (rb *AuthedRequest) BuildStream(ctx context.Context) (*http.Request, error) {
	if rb.BaseURL == "" || rb.path == "" {
		return nil, fmt.Errorf("BaseURL or path not set")
	}

	url := fmt.Sprintf("%s%s", rb.BaseURL, rb.path)
	req, err := http.NewRequestWithContext(ctx, http.MethodPost, url, bytes.NewReader(rb.body))
	if err != nil {
		return nil, fmt.Errorf("error creating request: %w", err)
	}
	req.Header.Set("Authorization", "Bearer "+rb.AuthToken)
	req.Header.Set("cache-control", "no-cache")
<<<<<<< HEAD
	req.Header.Set("Content-Type", "text/event-stream; charset=utf-8")
=======
	// req.Header.Set("Content-Type", "text/event-stream; charset=utf-8") create a new issue to figure this out in the meantime.
>>>>>>> 241e148f
	req.Header.Set("Content-Type", "application/json")
	return req, nil
}

// Build constructs the HTTP request [Method:Get].
func (rb *AuthedRequest) BuildGet(ctx context.Context) (*http.Request, error) {
	if rb.BaseURL == "" || rb.path == "" {
		return nil, fmt.Errorf("BaseURL or path not set")
	}

	url := fmt.Sprintf("%s%s", rb.BaseURL, rb.path)
	req, err := http.NewRequestWithContext(ctx, http.MethodGet, url, bytes.NewReader(rb.body))
	if err != nil {
		return nil, fmt.Errorf("error creating request: %w", err)
	}
	req.Header.Set("Authorization", "Bearer "+rb.AuthToken)
	req.Header.Set("Content-Type", "application/json")
	return req, nil
}<|MERGE_RESOLUTION|>--- conflicted
+++ resolved
@@ -83,11 +83,6 @@
 	}
 	req.Header.Set("Authorization", "Bearer "+rb.AuthToken)
 	req.Header.Set("cache-control", "no-cache")
-<<<<<<< HEAD
-	req.Header.Set("Content-Type", "text/event-stream; charset=utf-8")
-=======
-	// req.Header.Set("Content-Type", "text/event-stream; charset=utf-8") create a new issue to figure this out in the meantime.
->>>>>>> 241e148f
 	req.Header.Set("Content-Type", "application/json")
 	return req, nil
 }
